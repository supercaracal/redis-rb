# 3.0 (unreleased)

<<<<<<< HEAD
* The repository now lives at [https://github.com/redis/redis-rb](https://github.com/redis/redis-rb).
  Thanks, Ezra!
=======
* Change API for `BLPOP`, `BRPOP` and `BRPOPLPUSH`. Both `BLPOP` and
  `BRPOP` now take a single argument equal to a string key, or an array
  with string keys, followed by an optional hash with a `:timeout` key.
  `BRPOPLPUSH` also takes an optional hash with a `:timeout` key as last
  argument for consistency. By default, these commands use a timeout of
  `0` to not time out.

* When `SORT` is passed multiple key patterns to get via the `:get`
  option, it now returns an array per result element, holding all `GET`
  substitutions.

* The `MSETNX` command now returns a boolean.
>>>>>>> 662e6929

* The `ZRANGE`, `ZREVRANGE`, `ZRANGEBYSCORE` and `ZREVRANGEBYSCORE` commands
  now return an array containing `[String, Float]` pairs when
  `:with_scores => true` is passed.

* The `ZINCRBY` and `ZSCORE` commands now return a `Float` score instead
  of a string holding a representation of the score.

* The client now raises custom exceptions where it makes sense.

  If by any chance you were rescuing low-level exceptions (`Errno::*`),
  you should now rescue as follows:

      Errno::ECONNRESET    -> Redis::ConnectionError
      Errno::EPIPE         -> Redis::ConnectionError
      Errno::ECONNABORTED  -> Redis::ConnectionError
      Errno::EBADF         -> Redis::ConnectionError
      Errno::EINVAL        -> Redis::ConnectionError
      Errno::EAGAIN        -> Redis::TimeoutError
      Errno::ECONNREFUSED  -> Redis::CannotConnectError

* Always raise exceptions originating from erroneous command invocation
  inside pipelines and MULTI/EXEC blocks.

  The old behavior (swallowing exceptions) could cause application bugs
  to go unnoticed.

* Implement futures for assigning values inside pipelines and MULTI/EXEC
  blocks. Futures are assigned their value after the pipeline or
  MULTI/EXEC block has executed.

```ruby
$redis.pipelined do
  @future = $redis.get "key"
end

puts @future.value
```

* Ruby 1.8.6 is officially not supported.

* Support `ZCOUNT` in `Redis::Distributed` (Michael Dungan).

* Pipelined commands now return the same replies as when called outside
  a pipeline.

  In the past, pipelined replies were returned without post-processing.

* Support `SLOWLOG` command (Michael Bernstein).

* Calling `SHUTDOWN` effectively disconnects the client (Stefan Kaes).

* Basic support for mapping commands so that they can be renamed on the
  server.

* Connecting using a URL now checks that a host is given.

  It's just a small sanity check, cf. #126

* Support variadic commands introduced in Redis 2.4.

# 2.2.2

* Added method `Redis::Distributed#hsetnx`.

# 2.2.1

* Internal API: Client#call and family are now called with a single array
  argument, since splatting a large number of arguments (100K+) results in a
  stack overflow on 1.9.2.

* The `INFO` command can optionally take a subcommand. When the subcommand is
  `COMMANDSTATS`, the client will properly format the returned statistics per
  command. Subcommands for `INFO` are available since Redis v2.3.0 (unstable).

* Change `IO#syswrite` back to the buffered `IO#write` since some Rubies do
  short writes for large (1MB+) buffers and some don't (see issue #108).

# 2.2.0

* Added method `Redis#without_reconnect` that ensures the client will not try
  to reconnect when running the code inside the specified block.

* Thread-safe by default. Thread safety can be explicitly disabled by passing
  `:thread_safe => false` as argument.

* Commands called inside a MULTI/EXEC no longer raise error replies, since a
  successful EXEC means the commands inside the block were executed.

* MULTI/EXEC blocks are pipelined.

* Don't disconnect on error replies.

* Use `IO#syswrite` instead of `IO#write` because write buffering is not
  necessary.

* Connect to a unix socket by passing the `:path` option as argument.

* The timeout value is coerced into a float, allowing sub-second timeouts.

* Accept both `:with_scores` _and_ `:withscores` as argument to sorted set
  commands.

* Use [hiredis](https://github.com/pietern/hiredis-rb) (v0.3 or higher) by
  requiring "redis/connection/hiredis".

* Use [em-synchrony](https://github.com/igrigorik/em-synchrony) by requiring
  "redis/connection/synchrony".

# 2.1.1

See commit log.<|MERGE_RESOLUTION|>--- conflicted
+++ resolved
@@ -1,9 +1,8 @@
 # 3.0 (unreleased)
 
-<<<<<<< HEAD
 * The repository now lives at [https://github.com/redis/redis-rb](https://github.com/redis/redis-rb).
   Thanks, Ezra!
-=======
+
 * Change API for `BLPOP`, `BRPOP` and `BRPOPLPUSH`. Both `BLPOP` and
   `BRPOP` now take a single argument equal to a string key, or an array
   with string keys, followed by an optional hash with a `:timeout` key.
@@ -16,7 +15,6 @@
   substitutions.
 
 * The `MSETNX` command now returns a boolean.
->>>>>>> 662e6929
 
 * The `ZRANGE`, `ZREVRANGE`, `ZRANGEBYSCORE` and `ZREVRANGEBYSCORE` commands
   now return an array containing `[String, Float]` pairs when
