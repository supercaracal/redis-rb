require_relative "helper"

class TestInternals < Test::Unit::TestCase

  include Helper::Client

  def test_logger
    r.ping

    assert log.string["[Redis] command=PING"]
    assert log.string =~ /\[Redis\] call_time=\d+\.\d+ ms/
  end

  def test_logger_with_pipelining
    r.pipelined do
      r.set "foo", "bar"
      r.get "foo"
    end

    assert log.string[" command=SET args=\"foo\" \"bar\""]
    assert log.string[" command=GET args=\"foo\""]
  end

  def test_recovers_from_failed_commands
    # See https://github.com/redis/redis-rb/issues#issue/28

    assert_raise(Redis::CommandError) do
      r.command_that_doesnt_exist
    end

    assert_nothing_raised do
      r.info
    end
  end

  def test_raises_on_protocol_errors
    redis_mock(:ping => lambda { |*_| "foo" }) do |redis|
      assert_raise(Redis::ProtocolError) do
        redis.ping
      end
    end
  end

  def test_provides_a_meaningful_inspect
    assert_equal "#<Redis client v#{Redis::VERSION} for redis://127.0.0.1:#{PORT}/15>", r.inspect
  end

  def test_redis_current
    assert_equal "127.0.0.1", Redis.current._client.host
    assert_equal 6379, Redis.current._client.port
    assert_equal 0, Redis.current._client.db

    Redis.current = Redis.new(OPTIONS.merge(:port => 6380, :db => 1))

    t = Thread.new do
      assert_equal "127.0.0.1", Redis.current._client.host
      assert_equal 6380, Redis.current._client.port
      assert_equal 1, Redis.current._client.db
    end

    t.join

    assert_equal "127.0.0.1", Redis.current._client.host
    assert_equal 6380, Redis.current._client.port
    assert_equal 1, Redis.current._client.db
  end

  def test_redis_connected?
    fresh_client = _new_client
    assert !fresh_client.connected?

    fresh_client.ping
    assert fresh_client.connected?

    fresh_client.quit
    assert !fresh_client.connected?
  end

  def test_default_id_with_host_and_port
    redis = Redis.new(OPTIONS.merge(:host => "host", :port => "1234", :db => 0))
    assert_equal "redis://host:1234/0", redis._client.id
  end

  def test_default_id_with_host_and_port_and_explicit_scheme
    redis = Redis.new(OPTIONS.merge(:host => "host", :port => "1234", :db => 0, :scheme => "foo"))
    assert_equal "redis://host:1234/0", redis._client.id
  end

  def test_default_id_with_path
    redis = Redis.new(OPTIONS.merge(:path => "/tmp/redis.sock", :db => 0))
    assert_equal "redis:///tmp/redis.sock/0", redis._client.id
  end

  def test_default_id_with_path_and_explicit_scheme
    redis = Redis.new(OPTIONS.merge(:path => "/tmp/redis.sock", :db => 0, :scheme => "foo"))
    assert_equal "redis:///tmp/redis.sock/0", redis._client.id
  end

  def test_override_id
    redis = Redis.new(OPTIONS.merge(:id => "test"))
    assert_equal redis._client.id, "test"
  end

  def test_timeout
    assert_nothing_raised do
      Redis.new(OPTIONS.merge(:timeout => 0))
    end
  end

  def test_id_inside_multi
    redis = Redis.new(OPTIONS)
    id = nil

    redis.multi do
      id = redis.id
    end

    assert_equal id, "redis://127.0.0.1:6381/15"
  end

  driver(:ruby) do
    def test_tcp_keepalive
      keepalive = {:time => 20, :intvl => 10, :probes => 5}

      redis = Redis.new(OPTIONS.merge(:tcp_keepalive => keepalive))
      redis.ping

      connection = redis._client.connection
      actual_keepalive = connection.get_tcp_keepalive

      [:time, :intvl, :probes].each do |key|
        if actual_keepalive.has_key?(key)
          assert_equal actual_keepalive[key], keepalive[key]
        end
      end
    end
  end

  def test_time
    target_version "2.5.4" do
      # Test that the difference between the time that Ruby reports and the time
      # that Redis reports is minimal (prevents the test from being racy).
      rv = r.time

      redis_usec = rv[0] * 1_000_000 + rv[1]
      ruby_usec = Integer(Time.now.to_f * 1_000_000)

      assert 500_000 > (ruby_usec - redis_usec).abs
    end
  end

  def test_connection_timeout
    opts = OPTIONS.merge(:host => "10.255.255.254", :connect_timeout => 0.1, :timeout => 5.0)
    start_time = Time.now
    assert_raise Redis::CannotConnectError do
      Redis.new(opts).ping
    end
    assert (Time.now - start_time) <= opts[:timeout]
  end

  def test_missing_socket
    opts = { :path => '/missing.sock' }
    assert_raise Redis::CannotConnectError do
      Redis.new(opts).ping
    end
  end

  def close_on_ping(seq, options = {})
    $request = 0

    command = lambda do
      idx = $request
      $request += 1

      rv = "+%d" % idx
      rv = nil if seq.include?(idx)
      rv
    end

    redis_mock({:ping => command}, {:timeout => 0.1}.merge(options)) do |redis|
      yield(redis)
    end
  end

  def test_retry_by_default
    close_on_ping([0]) do |redis|
      assert_equal "1", redis.ping
    end
  end

  def test_retry_when_wrapped_in_with_reconnect_true
    close_on_ping([0]) do |redis|
      redis.with_reconnect(true) do
        assert_equal "1", redis.ping
      end
    end
  end

  def test_dont_retry_when_wrapped_in_with_reconnect_false
    close_on_ping([0]) do |redis|
      assert_raise Redis::ConnectionError do
        redis.with_reconnect(false) do
          redis.ping
        end
      end
    end
  end

  def test_dont_retry_when_wrapped_in_without_reconnect
    close_on_ping([0]) do |redis|
      assert_raise Redis::ConnectionError do
        redis.without_reconnect do
          redis.ping
        end
      end
    end
  end

  def test_retry_only_once_when_read_raises_econnreset
    close_on_ping([0, 1]) do |redis|
      assert_raise Redis::ConnectionError do
        redis.ping
      end

      assert !redis._client.connected?
    end
  end

  def test_retry_with_custom_reconnect_attempts
    close_on_ping([0, 1], :reconnect_attempts => 2) do |redis|
      assert_equal "2", redis.ping
    end
  end

  def test_retry_with_custom_reconnect_attempts_can_still_fail
    close_on_ping([0, 1, 2], :reconnect_attempts => 2) do |redis|
      assert_raise Redis::ConnectionError do
        redis.ping
      end

      assert !redis._client.connected?
    end
  end

  def test_don_t_retry_when_second_read_in_pipeline_raises_econnreset
    close_on_ping([1]) do |redis|
      assert_raise Redis::ConnectionError do
        redis.pipelined do
          redis.ping
          redis.ping # Second #read times out
        end
      end

      assert !redis._client.connected?
    end
  end

  def close_on_connection(seq)
    $n = 0

    read_command = lambda do |session|
      Array.new(session.gets[1..-3].to_i) do
        bytes = session.gets[1..-3].to_i
        arg = session.read(bytes)
        session.read(2) # Discard \r\n
        arg
      end
    end

    handler = lambda do |session|
      n = $n
      $n += 1

      select = read_command.call(session)
      if select[0].downcase == "select"
        session.write("+OK\r\n")
      else
        raise "Expected SELECT"
      end

      if !seq.include?(n)
        while read_command.call(session)
          session.write("+#{n}\r\n")
        end
      end
    end

    redis_mock_with_handler(handler) do |redis|
      yield(redis)
    end
  end

  def test_retry_on_write_error_by_default
    close_on_connection([0]) do |redis|
      assert_equal "1", redis._client.call(["x" * 128 * 1024])
    end
  end

  def test_retry_on_write_error_when_wrapped_in_with_reconnect_true
    close_on_connection([0]) do |redis|
      redis.with_reconnect(true) do
        assert_equal "1", redis._client.call(["x" * 128 * 1024])
      end
    end
  end

  def test_dont_retry_on_write_error_when_wrapped_in_with_reconnect_false
    close_on_connection([0]) do |redis|
      assert_raise Redis::ConnectionError do
        redis.with_reconnect(false) do
          redis._client.call(["x" * 128 * 1024])
        end
      end
    end
  end

  def test_dont_retry_on_write_error_when_wrapped_in_without_reconnect
    close_on_connection([0]) do |redis|
      assert_raise Redis::ConnectionError do
        redis.without_reconnect do
          redis._client.call(["x" * 128 * 1024])
        end
      end
    end
  end

  def test_connecting_to_unix_domain_socket
    assert_nothing_raised do
      Redis.new(OPTIONS.merge(:path => ENV.fetch("SOCKET_PATH"))).ping
    end
  end

  driver(:ruby, :hiredis) do
    def test_bubble_timeout_without_retrying
      serv = TCPServer.new(6380)

      redis = Redis.new(:port => 6380, :timeout => 0.1)

      assert_raise(Redis::TimeoutError) do
        redis.ping
      end

    ensure
      serv.close if serv
    end
  end

  def test_client_options
    redis = Redis.new(OPTIONS.merge(:host => "host", :port => 1234, :db => 1, :scheme => "foo"))

    assert_equal "host", redis._client.options[:host]
    assert_equal 1234, redis._client.options[:port]
    assert_equal 1, redis._client.options[:db]
    assert_equal "foo", redis._client.options[:scheme]
  end

<<<<<<< HEAD
  def test_does_not_change_self_client_options
    redis = Redis.new(OPTIONS.merge(:host => "host", :port => 1234, :db => 1, :scheme => "foo"))
    options = redis._client.options

    options[:host] << "new_host"
    options[:scheme] << "bar"
    options.merge!(:db => 0)

    assert_equal "host", redis._client.options[:host]
    assert_equal 1, redis._client.options[:db]
    assert_equal "foo", redis._client.options[:scheme]
  end

=======
>>>>>>> 3f966c94
  def test_resolves_localhost
    assert_nothing_raised do
      Redis.new(OPTIONS.merge(:host => 'localhost')).ping
    end
  end

  class << self
    def af_family_supported(af)
      hosts = {
        Socket::AF_INET  => "127.0.0.1",
        Socket::AF_INET6 => "::1",
      }

      begin
        s = Socket.new(af, Socket::SOCK_STREAM, 0)
        begin
          tries = 5
          begin
            sa = Socket.pack_sockaddr_in(1024 + Random.rand(63076), hosts[af])
            s.bind(sa)
          rescue Errno::EADDRINUSE
            tries -= 1
            retry if tries > 0

            raise
          end
          yield
        rescue Errno::EADDRNOTAVAIL
        ensure
          s.close
        end
      rescue Errno::ESOCKTNOSUPPORT
      end
    end
  end

  def af_test(host)
    commands = {
      :ping => lambda { |*_| "+pong" },
    }

    redis_mock(commands, :host => host) do |redis|
      assert_nothing_raised do
        redis.ping
      end
    end
  end

  driver(:ruby) do
    af_family_supported(Socket::AF_INET) do
      def test_connect_ipv4
        af_test("127.0.0.1")
      end
    end
  end

  driver(:ruby) do
    af_family_supported(Socket::AF_INET6) do
      def test_connect_ipv6
        af_test("::1")
      end
    end
  end

  def test_can_be_duped_to_create_a_new_connection
    clients = r.info["connected_clients"].to_i

    r2 = r.dup
    r2.ping

    assert_equal clients + 1, r.info["connected_clients"].to_i
  end
end<|MERGE_RESOLUTION|>--- conflicted
+++ resolved
@@ -354,22 +354,6 @@
     assert_equal "foo", redis._client.options[:scheme]
   end
 
-<<<<<<< HEAD
-  def test_does_not_change_self_client_options
-    redis = Redis.new(OPTIONS.merge(:host => "host", :port => 1234, :db => 1, :scheme => "foo"))
-    options = redis._client.options
-
-    options[:host] << "new_host"
-    options[:scheme] << "bar"
-    options.merge!(:db => 0)
-
-    assert_equal "host", redis._client.options[:host]
-    assert_equal 1, redis._client.options[:db]
-    assert_equal "foo", redis._client.options[:scheme]
-  end
-
-=======
->>>>>>> 3f966c94
   def test_resolves_localhost
     assert_nothing_raised do
       Redis.new(OPTIONS.merge(:host => 'localhost')).ping
