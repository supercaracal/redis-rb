--- conflicted
+++ resolved
@@ -42,11 +42,7 @@
 
   MULTI_BULK_COMMANDS = {
     "mset"      => true,
-<<<<<<< HEAD
     "msetnx"    => true
-=======
-    "msetnx"    => true,
->>>>>>> 56954a32
   }
 
   BOOLEAN_PROCESSOR = lambda{|r| r == 1 }
