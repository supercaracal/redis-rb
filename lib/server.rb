--- conflicted
+++ resolved
@@ -80,28 +80,20 @@
   # Returns the connected socket object on success or nil on failure.
 
   def socket
-<<<<<<< HEAD
     return @sock if socket_active?
 
     @sock.close rescue nil # TODO should we call #close instead?
     @sock = nil
 
-=======
-    return @sock if socket_alive?
-    close
->>>>>>> e80900b6
     # Attempt to connect if not already connected.
     begin
       @sock = connect_to(@host, @port, @timeout)
       @sock.setsockopt Socket::IPPROTO_TCP, Socket::TCP_NODELAY, 1
-<<<<<<< HEAD
       notify_observers
-=======
->>>>>>> e80900b6
       @status = 'CONNECTED'
-      notify_observers('CONNECTED')
     rescue Errno::EPIPE, Errno::ECONNREFUSED => e
-      puts "Socket died... socket: #{e}\n" if $debug
+      puts "Socket died... socket: #{@sock.inspect}\n" if $debug
+      @sock.close
       retry
     rescue SocketError, SystemCallError, IOError => err
       puts "Unable to open socket: #{err.class.name}, #{err.message}" if $debug
@@ -146,30 +138,10 @@
     @status = "NOT CONNECTED"
   end
 
-<<<<<<< HEAD
   private
     def socket_active?
       @sock and not @sock.closed? and @sock.stat.readable?
     end
-=======
-  def add_observer(observer)
-    @observers << observer
-  end
-
-  def remove_observer(observer)
-    @observers.delete(observer)
-  end
-
-  private
-  def socket_alive?
-    #BTM - TODO - FileStat is borked under JRuby...
-    !@sock.nil? && !@sock.closed? && @sock.stat.readable?
-  end
-
-  def notify_observers(event)
-    @observers.each { |observer| observer.on_server_event(event) }
-  end
->>>>>>> e80900b6
 
     def notify_observers
       @observers.each { |observer| observer.after_connect }
